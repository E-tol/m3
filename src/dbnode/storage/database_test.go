--- conflicted
+++ resolved
@@ -1301,12 +1301,7 @@
 		sourceNsID = ident.StringID("source")
 		targetNsID = ident.StringID("target")
 		ctx        = context.NewContext()
-<<<<<<< HEAD
-		opts       = AggregateTilesOptions{Start: time.Now().Truncate(time.Hour)}
-=======
-		pm         = d.opts.PersistManager()
 		start      = time.Now().Truncate(time.Hour)
->>>>>>> b7685eb6
 	)
 
 	opts, err := NewAggregateTilesOptions(start, start.Add(-time.Second), time.Minute, true)
