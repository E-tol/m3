--- conflicted
+++ resolved
@@ -399,11 +399,7 @@
 		return err
 	}
 
-<<<<<<< HEAD
 	fds := []digest.FdWithDigestWriter{
-=======
-	return xresource.CloseAll(
->>>>>>> 82b34290
 		w.infoFdWithDigest,
 		w.indexFdWithDigest,
 		w.summariesFdWithDigest,
