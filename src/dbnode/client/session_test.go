// Copyright (c) 2016 Uber Technologies, Inc.
//
// Permission is hereby granted, free of charge, to any person obtaining a copy
// of this software and associated documentation files (the "Software"), to deal
// in the Software without restriction, including without limitation the rights
// to use, copy, modify, merge, publish, distribute, sublicense, and/or sell
// copies of the Software, and to permit persons to whom the Software is
// furnished to do so, subject to the following conditions:
//
// The above copyright notice and this permission notice shall be included in
// all copies or substantial portions of the Software.
//
// THE SOFTWARE IS PROVIDED "AS IS", WITHOUT WARRANTY OF ANY KIND, EXPRESS OR
// IMPLIED, INCLUDING BUT NOT LIMITED TO THE WARRANTIES OF MERCHANTABILITY,
// FITNESS FOR A PARTICULAR PURPOSE AND NONINFRINGEMENT. IN NO EVENT SHALL THE
// AUTHORS OR COPYRIGHT HOLDERS BE LIABLE FOR ANY CLAIM, DAMAGES OR OTHER
// LIABILITY, WHETHER IN AN ACTION OF CONTRACT, TORT OR OTHERWISE, ARISING FROM,
// OUT OF OR IN CONNECTION WITH THE SOFTWARE OR THE USE OR OTHER DEALINGS IN
// THE SOFTWARE.

package client

import (
	"context"
	"errors"
	"fmt"
	"strings"
	"sync"
	"sync/atomic"
	"testing"
	"time"

	"github.com/m3db/m3/src/cluster/shard"
	"github.com/m3db/m3/src/dbnode/encoding"
	"github.com/m3db/m3/src/dbnode/generated/thrift/rpc"
	"github.com/m3db/m3/src/dbnode/sharding"
	"github.com/m3db/m3/src/dbnode/storage/index"
	"github.com/m3db/m3/src/dbnode/topology"
	"github.com/m3db/m3/src/dbnode/x/xpool"
	"github.com/m3db/m3/src/m3ninx/idx"
	xerror "github.com/m3db/m3/src/x/errors"
	"github.com/m3db/m3/src/x/ident"
	"github.com/m3db/m3/src/x/pool"
	xretry "github.com/m3db/m3/src/x/retry"
	"github.com/m3db/m3/src/x/serialize"
	xtest "github.com/m3db/m3/src/x/test"

	"github.com/golang/mock/gomock"
	"github.com/stretchr/testify/assert"
	"github.com/stretchr/testify/require"
)

const (
	sessionTestReplicas = 3
	sessionTestShards   = 3
)

type outcome int

const (
	outcomeSuccess outcome = iota
	outcomeFail
)

type testEnqueueFn func(idx int, op op)

var (
	// NB: allocating once to speedup tests.
	_testSessionOpts = NewOptions().
		SetCheckedBytesWrapperPoolSize(1).
		SetFetchBatchOpPoolSize(1).
		SetHostQueueOpsArrayPoolSize(1).
		SetTagEncoderPoolSize(1).
		SetWriteOpPoolSize(1).
		SetWriteTaggedOpPoolSize(1).
		SetSeriesIteratorPoolSize(1)
)

func testContext() context.Context {
	// nolint: govet
	ctx, _ := context.WithTimeout(context.Background(), time.Minute) //nolint
	return ctx
}

func newSessionTestOptions() Options {
	return applySessionTestOptions(_testSessionOpts)
}

func sessionTestShardSet() sharding.ShardSet {
	var ids []uint32
	for i := uint32(0); i < uint32(sessionTestShards); i++ {
		ids = append(ids, i)
	}

	shards := sharding.NewShards(ids, shard.Available)
	hashFn := func(id ident.ID) uint32 { return 0 }
	shardSet, _ := sharding.NewShardSet(shards, hashFn)
	return shardSet
}

func testHostName(i int) string { return fmt.Sprintf("testhost%d", i) }

func sessionTestHostAndShards(
	shardSet sharding.ShardSet,
) []topology.HostShardSet {
	var hosts []topology.Host
	for i := 0; i < sessionTestReplicas; i++ {
		id := testHostName(i)
		host := topology.NewHost(id, fmt.Sprintf("%s:9000", id))
		hosts = append(hosts, host)
	}

	var hostShardSets []topology.HostShardSet
	for _, host := range hosts {
		hostShardSet := topology.NewHostShardSet(host, shardSet)
		hostShardSets = append(hostShardSets, hostShardSet)
	}
	return hostShardSets
}

func applySessionTestOptions(opts Options) Options {
	shardSet := sessionTestShardSet()
	return opts.
		// Some of the test mocks expect things to only happen once, so disable retries
		// for the unit tests.
		SetWriteRetrier(xretry.NewRetrier(xretry.NewOptions().SetMaxRetries(0))).
		SetFetchRetrier(xretry.NewRetrier(xretry.NewOptions().SetMaxRetries(0))).
		SetSeriesIteratorPoolSize(0).
		SetSeriesIteratorArrayPoolBuckets([]pool.Bucket{}).
		SetWriteOpPoolSize(0).
		SetWriteTaggedOpPoolSize(0).
		SetFetchBatchOpPoolSize(0).
		SetTopologyInitializer(topology.NewStaticInitializer(
			topology.NewStaticOptions().
				SetReplicas(sessionTestReplicas).
				SetShardSet(shardSet).
				SetHostShardSets(sessionTestHostAndShards(shardSet))))
}

func newTestHostQueue(opts Options) *queue {
	hq, err := newHostQueue(h, hostQueueOpts{
		writeBatchRawRequestPool:                     testWriteBatchRawPool,
		writeBatchRawV2RequestPool:                   testWriteBatchRawV2Pool,
		writeBatchRawRequestElementArrayPool:         testWriteArrayPool,
		writeBatchRawV2RequestElementArrayPool:       testWriteV2ArrayPool,
		writeTaggedBatchRawRequestPool:               testWriteTaggedBatchRawPool,
		writeTaggedBatchRawV2RequestPool:             testWriteTaggedBatchRawV2Pool,
		writeTaggedBatchRawRequestElementArrayPool:   testWriteTaggedArrayPool,
		writeTaggedBatchRawV2RequestElementArrayPool: testWriteTaggedV2ArrayPool,
		fetchBatchRawV2RequestPool:                   testFetchBatchRawV2Pool,
		fetchBatchRawV2RequestElementArrayPool:       testFetchBatchRawV2ArrayPool,
		opts:                                         opts,
	})
	if err != nil {
		panic(err)
	}
	return hq.(*queue)
}

func TestSessionCreationFailure(t *testing.T) {
	topoOpts := topology.NewDynamicOptions()
	topoInit := topology.NewDynamicInitializer(topoOpts)
	opt := newSessionTestOptions().SetTopologyInitializer(topoInit)
	_, err := newSession(opt)
	assert.Error(t, err)
}

func TestSessionShardID(t *testing.T) {
	ctrl := gomock.NewController(t)
	defer ctrl.Finish()

	opts := newSessionTestOptions()
	s, err := newSession(opts)
	assert.NoError(t, err)

	_, err = s.ShardID(ident.StringID("foo"))
	assert.Error(t, err)
	assert.Equal(t, errSessionStatusNotOpen, err)

	mockHostQueues(ctrl, s.(*session), sessionTestReplicas, nil)

	require.NoError(t, s.Open())

	// The shard set we create in newSessionTestOptions always hashes to uint32
	shard, err := s.ShardID(ident.StringID("foo"))
	require.NoError(t, err)
	assert.Equal(t, uint32(0), shard)

	assert.NoError(t, s.Close())
}

func TestSessionClusterConnectConsistencyLevelAll(t *testing.T) {
	ctrl := gomock.NewController(t)
	defer ctrl.Finish()

	level := topology.ConnectConsistencyLevelAll
	testSessionClusterConnectConsistencyLevel(t, ctrl, level, 0, outcomeSuccess)
	for i := 1; i <= 3; i++ {
		testSessionClusterConnectConsistencyLevel(t, ctrl, level, i, outcomeFail)
	}
}

func TestSessionClusterConnectConsistencyLevelMajority(t *testing.T) {
	ctrl := gomock.NewController(t)
	defer ctrl.Finish()

	level := topology.ConnectConsistencyLevelMajority
	for i := 0; i <= 1; i++ {
		testSessionClusterConnectConsistencyLevel(t, ctrl, level, i, outcomeSuccess)
	}
	for i := 2; i <= 3; i++ {
		testSessionClusterConnectConsistencyLevel(t, ctrl, level, i, outcomeFail)
	}
}

func TestSessionClusterConnectConsistencyLevelOne(t *testing.T) {
	ctrl := gomock.NewController(t)
	defer ctrl.Finish()

	level := topology.ConnectConsistencyLevelOne
	for i := 0; i <= 2; i++ {
		testSessionClusterConnectConsistencyLevel(t, ctrl, level, i, outcomeSuccess)
	}
	testSessionClusterConnectConsistencyLevel(t, ctrl, level, 3, outcomeFail)
}

func TestSessionClusterConnectConsistencyLevelNone(t *testing.T) {
	ctrl := gomock.NewController(t)
	defer ctrl.Finish()

	level := topology.ConnectConsistencyLevelNone
	for i := 0; i <= 3; i++ {
		testSessionClusterConnectConsistencyLevel(t, ctrl, level, i, outcomeSuccess)
	}
}

func TestIteratorPools(t *testing.T) {
	s := session{}
	itPool, err := s.IteratorPools()

	assert.EqualError(t, err, errSessionStatusNotOpen.Error())
	assert.Nil(t, itPool)

	multiReaderIteratorArray := encoding.NewMultiReaderIteratorArrayPool(nil)
	multiReaderIteratorPool := encoding.NewMultiReaderIteratorPool(nil)
	mutableSeriesIteratorPool := encoding.NewMutableSeriesIteratorsPool(nil)
	seriesIteratorPool := encoding.NewSeriesIteratorPool(nil)
	checkedBytesWrapperPool := xpool.NewCheckedBytesWrapperPool(nil)
	idPool := ident.NewPool(nil, ident.PoolOptions{})
	encoderPool := serialize.NewTagEncoderPool(nil, nil)
	decoderPool := serialize.NewTagDecoderPool(nil, nil)

	s.pools = sessionPools{
		multiReaderIteratorArray: multiReaderIteratorArray,
		multiReaderIterator:      multiReaderIteratorPool,
		seriesIterators:          mutableSeriesIteratorPool,
		seriesIterator:           seriesIteratorPool,
		checkedBytesWrapper:      checkedBytesWrapperPool,
		id:                       idPool,
		tagEncoder:               encoderPool,
		tagDecoder:               decoderPool,
	}

	// Error expected if state is not open
	itPool, err = s.IteratorPools()
	assert.EqualError(t, err, errSessionStatusNotOpen.Error())
	assert.Nil(t, itPool)

	s.state.status = statusOpen

	itPool, err = s.IteratorPools()
	require.NoError(t, err)
	assert.Equal(t, multiReaderIteratorArray, itPool.MultiReaderIteratorArray())
	assert.Equal(t, multiReaderIteratorPool, itPool.MultiReaderIterator())
	assert.Equal(t, mutableSeriesIteratorPool, itPool.MutableSeriesIterators())
	assert.Equal(t, seriesIteratorPool, itPool.SeriesIterator())
	assert.Equal(t, checkedBytesWrapperPool, itPool.CheckedBytesWrapper())
	assert.Equal(t, encoderPool, itPool.TagEncoder())
	assert.Equal(t, decoderPool, itPool.TagDecoder())
	assert.Equal(t, idPool, itPool.ID())
}

//nolint:dupl
func TestSeriesLimit_FetchTagged(t *testing.T) {
	ctrl := gomock.NewController(t)
	defer ctrl.Finish()

	// mock the host queue to return a result with a single series, this results in 3 series total, one per shard.
	sess := setupMultipleInstanceCluster(t, ctrl, func(op op, host topology.Host) {
		fOp := op.(*fetchTaggedOp)
		assert.Equal(t, int64(2), *fOp.request.SeriesLimit)
		shardID := strings.Split(host.ID(), "-")[2]
		op.CompletionFn()(fetchTaggedResultAccumulatorOpts{
			host: host,
			response: &rpc.FetchTaggedResult_{
				Exhaustive: true,
				Elements: []*rpc.FetchTaggedIDResult_{
					{
						// use shard id for the metric id so it's stable across replicas.
						ID: []byte(shardID),
					},
				},
			},
		}, nil)
	})

	iters, meta, err := sess.fetchTaggedAttempt(context.TODO(), ident.StringID("ns"),
		index.Query{Query: idx.NewAllQuery()},
		index.QueryOptions{
			// set to 6 so we can test the instance series limit is 2 (6 /3 instances per replica * InstanceMultiple)
			SeriesLimit:      6,
			InstanceMultiple: 1,
		})
	require.NoError(t, err)
	require.NotNil(t, iters)
	// expect a series per shard.
	require.Equal(t, 3, iters.Len())
	require.True(t, meta.Exhaustive)
	require.NoError(t, sess.Close())
}

//nolint:dupl
func TestSeriesLimit_FetchTaggedIDs(t *testing.T) {
	ctrl := gomock.NewController(t)
	defer ctrl.Finish()

	// mock the host queue to return a result with a single series, this results in 3 series total, one per shard.
	sess := setupMultipleInstanceCluster(t, ctrl, func(op op, host topology.Host) {
		fOp := op.(*fetchTaggedOp)
		assert.Equal(t, int64(2), *fOp.request.SeriesLimit)
		shardID := strings.Split(host.ID(), "-")[2]
		op.CompletionFn()(fetchTaggedResultAccumulatorOpts{
			host: host,
			response: &rpc.FetchTaggedResult_{
				Exhaustive: true,
				Elements: []*rpc.FetchTaggedIDResult_{
					{
						// use shard id for the metric id so it's stable across replicas.
						ID: []byte(shardID),
					},
				},
			},
		}, nil)
	})

	iter, meta, err := sess.fetchTaggedIDsAttempt(context.TODO(), ident.StringID("ns"),
		index.Query{Query: idx.NewAllQuery()},
		index.QueryOptions{
			// set to 6 so we can test the instance series limit is 2 (6 /3 instances per replica * InstanceMultiple)
			SeriesLimit:      6,
			InstanceMultiple: 1,
		})
	require.NoError(t, err)
	require.NotNil(t, iter)
	// expect a series per shard.
	require.Equal(t, 3, iter.Remaining())
	require.True(t, meta.Exhaustive)
	require.NoError(t, sess.Close())
}

//nolint:dupl
func TestSeriesLimit_Aggregate(t *testing.T) {
	ctrl := gomock.NewController(t)
	defer ctrl.Finish()

	// mock the host queue to return a result with a single series, this results in 3 series total, one per shard.
	sess := setupMultipleInstanceCluster(t, ctrl, func(op op, host topology.Host) {
		aOp := op.(*aggregateOp)
		assert.Equal(t, int64(2), *aOp.request.SeriesLimit)
		shardID := strings.Split(host.ID(), "-")[2]
		op.CompletionFn()(aggregateResultAccumulatorOpts{
			host: host,
			response: &rpc.AggregateQueryRawResult_{
				Exhaustive: true,
				Results: []*rpc.AggregateQueryRawResultTagNameElement{
					{
						// use shard id for the tag value so it's stable across replicas.
						TagName: []byte(shardID),
						TagValues: []*rpc.AggregateQueryRawResultTagValueElement{
							{
								TagValue: []byte("value"),
							},
						},
					},
				},
			},
		}, nil)
	})
	iter, meta, err := sess.aggregateAttempt(context.TODO(), ident.StringID("ns"),
		index.Query{Query: idx.NewAllQuery()},
		index.AggregationOptions{
			QueryOptions: index.QueryOptions{
				// set to 6 so we can test the instance series limit is 2 (6 /3 instances per replica * InstanceMultiple)
				SeriesLimit:      6,
				InstanceMultiple: 1,
			},
		})
	require.NoError(t, err)
	require.NotNil(t, iter)
	require.Equal(t, 3, iter.Remaining())
	require.True(t, meta.Exhaustive)
	require.NoError(t, sess.Close())
}

func TestSessionClusterConnectConsistencyLevelAny(t *testing.T) {
	ctrl := gomock.NewController(t)
	defer ctrl.Finish()

	level := topology.ConnectConsistencyLevelAny
	for i := 0; i <= 3; i++ {
		testSessionClusterConnectConsistencyLevel(t, ctrl, level, i, outcomeSuccess)
	}
}

func TestDedicatedConnection(t *testing.T) {
	ctrl := xtest.NewController(t)
	defer ctrl.Finish()

	var (
		shardID = uint32(32)

		topoMap = topology.NewMockMap(ctrl)

		local         = mockHost(ctrl, "h0", "local")
		remote1       = mockHost(ctrl, "h1", "remote1")
		remote2       = mockHost(ctrl, "h2", "remote2")
		remote1Client = rpc.NewMockTChanNode(ctrl)
		remote2Client = rpc.NewMockTChanNode(ctrl)

		availableShard    = shard.NewShard(shardID).SetState(shard.Available)
		initializingShard = shard.NewShard(shardID).SetState(shard.Initializing)
	)

	topoMap.EXPECT().RouteShardForEach(shardID, gomock.Any()).DoAndReturn(
		func(shardID uint32, callback func(int, shard.Shard, topology.Host)) error {
			callback(0, availableShard, local)
			callback(1, initializingShard, remote1)
			callback(2, availableShard, remote2)
			return nil
		}).Times(4)

	s := session{origin: local}
	newClientFn := func(_ Channel, addr string) (rpc.TChanNode, error) {
		switch addr {
		case "remote1":
			return remote1Client, nil
		case "remote2":
			return remote2Client, nil
		}
		return nil, fmt.Errorf("unexpected addr %s", addr)
	}
	s.opts = NewOptions().SetNewConnectionFn(noopNewConnection).
		SetNewClientFn(newClientFn).
		SetHealthCheckNewConnFn(testHealthCheck(nil, false))
	s.state.status = statusOpen
	s.state.topoMap = topoMap

	c1, _, err := s.DedicatedConnection(shardID, DedicatedConnectionOptions{})
	require.NoError(t, err)
<<<<<<< HEAD
	assert.Equal(t, remote1Client, c1)
=======
	assert.Equal(t, "remote1", asNoopPooledChannel(ch).address)
>>>>>>> 1d05072f

	c2, _, err := s.DedicatedConnection(shardID, DedicatedConnectionOptions{ShardStateFilter: shard.Available})
	require.NoError(t, err)
<<<<<<< HEAD
	assert.Equal(t, remote2Client, c2)
=======
	assert.Equal(t, "remote2", asNoopPooledChannel(ch2).address)
>>>>>>> 1d05072f

	s.opts = s.opts.SetHealthCheckNewConnFn(testHealthCheck(nil, true))
	c3, _, err := s.DedicatedConnection(shardID, DedicatedConnectionOptions{BootstrappedNodesOnly: true})
	require.NoError(t, err)
<<<<<<< HEAD
	assert.Equal(t, remote1Client, c3)
=======
	assert.Equal(t, "remote1", asNoopPooledChannel(ch3).address)
>>>>>>> 1d05072f

	channelToClose := &noopPooledChannel{}
	healthErr := errors.New("unhealthy")
<<<<<<< HEAD
	s.opts = s.opts.SetNewConnectionFn(func(_ string, _ Options) (Channel, error) {
		return channelToClose, nil
	}).SetHealthCheckNewConnFn(testHealthCheck(healthErr, false))
=======
	s.healthCheckNewConnFn = testHealthCheck(healthErr, false)

	var channels []*noopPooledChannel
	s.opts = NewOptions().SetNewConnectionFn(func(_ string, _ string, _ Options) (Channel, rpc.TChanNode, error) {
		c := &noopPooledChannel{"test", 0}
		channels = append(channels, c)
		return c, nil, nil
	})
>>>>>>> 1d05072f
	_, _, err = s.DedicatedConnection(shardID, DedicatedConnectionOptions{})
	require.NotNil(t, err)
	multiErr, ok := err.(xerror.MultiError) // nolint: errorlint
	assert.True(t, ok, "expecting MultiError")
	assert.True(t, multiErr.Contains(healthErr))
<<<<<<< HEAD
	assert.True(t, asNoopPooledChannel(channelToClose).Closed())
=======
	// 2 because of 2 remote hosts failing health check
	assert.Len(t, channels, 2)
	assert.Equal(t, 1, channels[0].CloseCount())
	assert.Equal(t, 1, channels[1].CloseCount())
>>>>>>> 1d05072f
}

func testSessionClusterConnectConsistencyLevel(
	t *testing.T,
	ctrl *gomock.Controller,
	level topology.ConnectConsistencyLevel,
	failures int,
	expected outcome,
) {
	opts := newSessionTestOptions()
	opts = opts.SetClusterConnectTimeout(10 * clusterConnectWaitInterval)
	opts = opts.SetClusterConnectConsistencyLevel(level)
	s, err := newSession(opts)
	assert.NoError(t, err)
	session := s.(*session)

	var failingConns int32
	session.newHostQueueFn = func(
		host topology.Host,
		opts hostQueueOpts,
	) (hostQueue, error) {
		hostQueue := NewMockhostQueue(ctrl)
		hostQueue.EXPECT().Open().Times(1)
		hostQueue.EXPECT().Host().Return(host).AnyTimes()
		if atomic.AddInt32(&failingConns, 1) <= int32(failures) {
			hostQueue.EXPECT().ConnectionCount().Return(0).AnyTimes()
		} else {
			min := opts.opts.MinConnectionCount()
			hostQueue.EXPECT().ConnectionCount().Return(min).AnyTimes()
		}
		hostQueue.EXPECT().Close().AnyTimes()
		return hostQueue, nil
	}

	err = session.Open()
	switch expected {
	case outcomeSuccess:
		assert.NoError(t, err)
	case outcomeFail:
		assert.Error(t, err)
		assert.Equal(t, ErrClusterConnectTimeout, err)
	}
}

// setupMultipleInstanceCluster sets up a db cluster with 3 shards and 3 replicas. The 3 shards are distributed across
// 9 hosts, so each host has 1 replica of 1 shard.
// the function passed is executed when an operation is enqueued. the provided fn is dispatched in a separate goroutine
// to simulate the queue processing. this also allows the function to access the state locks.
func setupMultipleInstanceCluster(t *testing.T, ctrl *gomock.Controller, fn func(op op, host topology.Host)) *session {
	opts := newSessionTestOptions()
	shardSet := sessionTestShardSet()
	var hostShardSets []topology.HostShardSet
	// setup 9 hosts so there are 3 instances per replica. Each instance has a single shard.
	for i := 0; i < sessionTestReplicas; i++ {
		for j := 0; j < sessionTestShards; j++ {
			id := fmt.Sprintf("testhost-%d-%d", i, j)
			host := topology.NewHost(id, fmt.Sprintf("%s:9000", id))
			hostShard, _ := sharding.NewShardSet([]shard.Shard{shardSet.All()[j]}, shardSet.HashFn())
			hostShardSet := topology.NewHostShardSet(host, hostShard)
			hostShardSets = append(hostShardSets, hostShardSet)
		}
	}

	opts = opts.SetTopologyInitializer(topology.NewStaticInitializer(
		topology.NewStaticOptions().
			SetReplicas(sessionTestReplicas).
			SetShardSet(shardSet).
			SetHostShardSets(hostShardSets)))
	s, err := newSession(opts)
	assert.NoError(t, err)
	sess := s.(*session)

	sess.newHostQueueFn = func(host topology.Host, hostQueueOpts hostQueueOpts) (hostQueue, error) {
		q := NewMockhostQueue(ctrl)
		q.EXPECT().Open()
		q.EXPECT().ConnectionCount().Return(hostQueueOpts.opts.MinConnectionCount()).AnyTimes()
		q.EXPECT().Host().Return(host).AnyTimes()
		q.EXPECT().Enqueue(gomock.Any()).Do(func(op op) error {
			go func() {
				fn(op, host)
			}()
			return nil
		}).Return(nil)
		q.EXPECT().Close()
		return q, nil
	}

	require.NoError(t, sess.Open())
	return sess
}

func mockHostQueues(
	ctrl *gomock.Controller,
	s *session,
	replicas int,
	enqueueFns []testEnqueueFn,
) *sync.WaitGroup {
	var enqueueWg sync.WaitGroup
	enqueueWg.Add(replicas)
	idx := 0
	s.newHostQueueFn = func(
		host topology.Host,
		opts hostQueueOpts,
	) (hostQueue, error) {
		// Make a copy of the enqueue fns for each host
		hostEnqueueFns := make([]testEnqueueFn, len(enqueueFns))
		copy(hostEnqueueFns, enqueueFns)

		enqueuedIdx := idx
		hostQueue := NewMockhostQueue(ctrl)
		hostQueue.EXPECT().Open()
		hostQueue.EXPECT().Host().Return(host).AnyTimes()
		// Take two attempts to establish min connection count
		hostQueue.EXPECT().ConnectionCount().Return(0).Times(sessionTestShards)
		hostQueue.EXPECT().ConnectionCount().Return(opts.opts.MinConnectionCount()).Times(sessionTestShards)
		var expectNextEnqueueFn func(fns []testEnqueueFn)
		expectNextEnqueueFn = func(fns []testEnqueueFn) {
			fn := fns[0]
			fns = fns[1:]
			hostQueue.EXPECT().Enqueue(gomock.Any()).Do(func(op op) error {
				fn(enqueuedIdx, op)
				if len(fns) > 0 {
					expectNextEnqueueFn(fns)
				} else {
					enqueueWg.Done()
				}
				return nil
			}).Return(nil)
		}
		if len(hostEnqueueFns) > 0 {
			expectNextEnqueueFn(hostEnqueueFns)
		}
		hostQueue.EXPECT().Close()
		idx++
		return hostQueue, nil
	}
	return &enqueueWg
}

func mockHost(ctrl *gomock.Controller, id, address string) topology.Host {
	host := topology.NewMockHost(ctrl)
	host.EXPECT().ID().Return(id).AnyTimes()
	host.EXPECT().Address().Return(address).AnyTimes()
	return host
}

func testHealthCheck(err error, bootstrappedNodesOnly bool) func(rpc.TChanNode, Options, bool) error {
	return func(client rpc.TChanNode, opts Options, checkBootstrapped bool) error {
		if checkBootstrapped != bootstrappedNodesOnly {
			return fmt.Errorf("checkBootstrapped value (%t) != expected (%t)",
				checkBootstrapped, bootstrappedNodesOnly)
		}
		return err
	}
}

<<<<<<< HEAD
func noopNewConnection(_ string, _ Options) (Channel, error) {
	return &noopPooledChannel{}, nil
=======
func noopNewConnection(
	_ string,
	addr string,
	_ Options,
) (Channel, rpc.TChanNode, error) {
	return &noopPooledChannel{addr, 0}, nil, nil
>>>>>>> 1d05072f
}<|MERGE_RESOLUTION|>--- conflicted
+++ resolved
@@ -457,58 +457,33 @@
 
 	c1, _, err := s.DedicatedConnection(shardID, DedicatedConnectionOptions{})
 	require.NoError(t, err)
-<<<<<<< HEAD
 	assert.Equal(t, remote1Client, c1)
-=======
-	assert.Equal(t, "remote1", asNoopPooledChannel(ch).address)
->>>>>>> 1d05072f
 
 	c2, _, err := s.DedicatedConnection(shardID, DedicatedConnectionOptions{ShardStateFilter: shard.Available})
 	require.NoError(t, err)
-<<<<<<< HEAD
 	assert.Equal(t, remote2Client, c2)
-=======
-	assert.Equal(t, "remote2", asNoopPooledChannel(ch2).address)
->>>>>>> 1d05072f
 
 	s.opts = s.opts.SetHealthCheckNewConnFn(testHealthCheck(nil, true))
 	c3, _, err := s.DedicatedConnection(shardID, DedicatedConnectionOptions{BootstrappedNodesOnly: true})
 	require.NoError(t, err)
-<<<<<<< HEAD
 	assert.Equal(t, remote1Client, c3)
-=======
-	assert.Equal(t, "remote1", asNoopPooledChannel(ch3).address)
->>>>>>> 1d05072f
-
-	channelToClose := &noopPooledChannel{}
+
 	healthErr := errors.New("unhealthy")
-<<<<<<< HEAD
+	var channels []*noopPooledChannel
 	s.opts = s.opts.SetNewConnectionFn(func(_ string, _ Options) (Channel, error) {
-		return channelToClose, nil
+		c := &noopPooledChannel{}
+		channels = append(channels, c)
+		return c, nil
 	}).SetHealthCheckNewConnFn(testHealthCheck(healthErr, false))
-=======
-	s.healthCheckNewConnFn = testHealthCheck(healthErr, false)
-
-	var channels []*noopPooledChannel
-	s.opts = NewOptions().SetNewConnectionFn(func(_ string, _ string, _ Options) (Channel, rpc.TChanNode, error) {
-		c := &noopPooledChannel{"test", 0}
-		channels = append(channels, c)
-		return c, nil, nil
-	})
->>>>>>> 1d05072f
 	_, _, err = s.DedicatedConnection(shardID, DedicatedConnectionOptions{})
 	require.NotNil(t, err)
 	multiErr, ok := err.(xerror.MultiError) // nolint: errorlint
 	assert.True(t, ok, "expecting MultiError")
 	assert.True(t, multiErr.Contains(healthErr))
-<<<<<<< HEAD
-	assert.True(t, asNoopPooledChannel(channelToClose).Closed())
-=======
 	// 2 because of 2 remote hosts failing health check
 	assert.Len(t, channels, 2)
 	assert.Equal(t, 1, channels[0].CloseCount())
 	assert.Equal(t, 1, channels[1].CloseCount())
->>>>>>> 1d05072f
 }
 
 func testSessionClusterConnectConsistencyLevel(
@@ -665,15 +640,6 @@
 	}
 }
 
-<<<<<<< HEAD
 func noopNewConnection(_ string, _ Options) (Channel, error) {
 	return &noopPooledChannel{}, nil
-=======
-func noopNewConnection(
-	_ string,
-	addr string,
-	_ Options,
-) (Channel, rpc.TChanNode, error) {
-	return &noopPooledChannel{addr, 0}, nil, nil
->>>>>>> 1d05072f
 }