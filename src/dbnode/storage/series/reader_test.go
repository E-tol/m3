--- conflicted
+++ resolved
@@ -102,19 +102,11 @@
 
 	retriever.EXPECT().IsBlockRetrievable(gomock.Any()).
 		Return(false, errors.New("err"))
-<<<<<<< HEAD
-	_, err := reader.FetchWideEntry(ctx, time.Now(), namespace.Context{})
-	assert.EqualError(t, err, "err")
-
-	retriever.EXPECT().IsBlockRetrievable(gomock.Any()).Return(false, nil)
-	e, err := reader.FetchWideEntry(ctx, time.Now(), namespace.Context{})
-=======
 	_, err := reader.FetchWideEntry(ctx, time.Now(), nil, namespace.Context{})
 	assert.EqualError(t, err, "err")
 
 	retriever.EXPECT().IsBlockRetrievable(gomock.Any()).Return(false, nil)
 	e, err := reader.FetchWideEntry(ctx, time.Now(), nil, namespace.Context{})
->>>>>>> e0bc12ae
 	assert.NoError(t, err)
 
 	entry, err := e.RetrieveWideEntry()
@@ -142,22 +134,14 @@
 
 	retriever.EXPECT().
 		StreamWideEntry(ctx, ident.NewIDMatcher("foo"),
-<<<<<<< HEAD
-			alignedStart, gomock.Any()).
-=======
 			alignedStart, nil, gomock.Any()).
->>>>>>> e0bc12ae
 		Return(streamedEntry, nil).Times(2)
 
 	reader := NewReaderUsingRetriever(
 		ident.StringID("foo"), retriever, nil, nil, opts)
 
 	streamedEntry.EXPECT().RetrieveWideEntry().Return(xio.WideEntry{}, errors.New("err"))
-<<<<<<< HEAD
-	streamed, err := reader.FetchWideEntry(ctx, alignedStart, namespace.Context{})
-=======
 	streamed, err := reader.FetchWideEntry(ctx, alignedStart, nil, namespace.Context{})
->>>>>>> e0bc12ae
 	require.NoError(t, err)
 	_, err = streamed.RetrieveWideEntry()
 	assert.EqualError(t, err, "err")
@@ -169,11 +153,7 @@
 	}
 
 	streamedEntry.EXPECT().RetrieveWideEntry().Return(entry, nil)
-<<<<<<< HEAD
-	streamed, err = reader.FetchWideEntry(ctx, alignedStart, namespace.Context{})
-=======
 	streamed, err = reader.FetchWideEntry(ctx, alignedStart, nil, namespace.Context{})
->>>>>>> e0bc12ae
 	require.NoError(t, err)
 	actual, err := streamed.RetrieveWideEntry()
 	require.NoError(t, err)
@@ -214,7 +194,7 @@
 		title: "Handles disk read errors",
 		times: []time.Time{start},
 		diskBlocks: map[xtime.UnixNano]streamResponse{
-			xtime.ToUnixNano(start): streamResponse{
+			xtime.ToUnixNano(start): {
 				err: errors.New("some-error"),
 			},
 		},
@@ -230,7 +210,7 @@
 		title: "Handles disk cache read errors",
 		times: []time.Time{start},
 		cachedBlocks: map[xtime.UnixNano]streamResponse{
-			xtime.ToUnixNano(start): streamResponse{
+			xtime.ToUnixNano(start): {
 				err: errors.New("some-error"),
 			},
 		},
@@ -263,7 +243,7 @@
 		title: "Handles disk cache reads (should not query disk)",
 		times: []time.Time{start},
 		cachedBlocks: map[xtime.UnixNano]streamResponse{
-			xtime.ToUnixNano(start): streamResponse{
+			xtime.ToUnixNano(start): {
 				blockReader: xio.BlockReader{
 					SegmentReader: xio.NewSegmentReader(ts.Segment{}),
 					Start:         start,
@@ -274,7 +254,7 @@
 		expectedResults: []block.FetchBlockResult{
 			{
 				Start:  start,
-				Blocks: []xio.BlockReader{xio.BlockReader{Start: start, BlockSize: blockSize}},
+				Blocks: []xio.BlockReader{{Start: start, BlockSize: blockSize}},
 			},
 		},
 	},
@@ -283,14 +263,14 @@
 		title: "Handles multiple disk reads",
 		times: []time.Time{start, start.Add(blockSize)},
 		diskBlocks: map[xtime.UnixNano]streamResponse{
-			xtime.ToUnixNano(start): streamResponse{
+			xtime.ToUnixNano(start): {
 				blockReader: xio.BlockReader{
 					SegmentReader: xio.NewSegmentReader(ts.Segment{}),
 					Start:         start,
 					BlockSize:     blockSize,
 				},
 			},
-			xtime.ToUnixNano(start.Add(blockSize)): streamResponse{
+			xtime.ToUnixNano(start.Add(blockSize)): {
 				blockReader: xio.BlockReader{
 					SegmentReader: xio.NewSegmentReader(ts.Segment{}),
 					Start:         start.Add(blockSize),
@@ -301,11 +281,11 @@
 		expectedResults: []block.FetchBlockResult{
 			{
 				Start:  start,
-				Blocks: []xio.BlockReader{xio.BlockReader{Start: start, BlockSize: blockSize}},
+				Blocks: []xio.BlockReader{{Start: start, BlockSize: blockSize}},
 			},
 			{
 				Start:  start.Add(blockSize),
-				Blocks: []xio.BlockReader{xio.BlockReader{Start: start.Add(blockSize), BlockSize: blockSize}},
+				Blocks: []xio.BlockReader{{Start: start.Add(blockSize), BlockSize: blockSize}},
 			},
 		},
 	},
@@ -316,13 +296,13 @@
 		bufferBlocks: map[xtime.UnixNano]block.FetchBlockResult{
 			xtime.ToUnixNano(start): {
 				Start:  start,
-				Blocks: []xio.BlockReader{xio.BlockReader{Start: start, BlockSize: blockSize}},
+				Blocks: []xio.BlockReader{{Start: start, BlockSize: blockSize}},
 			},
 		},
 		expectedResults: []block.FetchBlockResult{
 			{
 				Start:  start,
-				Blocks: []xio.BlockReader{xio.BlockReader{Start: start, BlockSize: blockSize}},
+				Blocks: []xio.BlockReader{{Start: start, BlockSize: blockSize}},
 			},
 		},
 	},
@@ -330,7 +310,7 @@
 		title: "Combines data from disk cache and buffer for same blockstart",
 		times: []time.Time{start},
 		cachedBlocks: map[xtime.UnixNano]streamResponse{
-			xtime.ToUnixNano(start): streamResponse{
+			xtime.ToUnixNano(start): {
 				blockReader: xio.BlockReader{
 					SegmentReader: xio.NewSegmentReader(ts.Segment{}),
 					Start:         start,
@@ -341,7 +321,7 @@
 		bufferBlocks: map[xtime.UnixNano]block.FetchBlockResult{
 			xtime.ToUnixNano(start): {
 				Start:  start,
-				Blocks: []xio.BlockReader{xio.BlockReader{Start: start, BlockSize: blockSize}},
+				Blocks: []xio.BlockReader{{Start: start, BlockSize: blockSize}},
 			},
 		},
 		expectedResults: []block.FetchBlockResult{
@@ -349,9 +329,9 @@
 				Start: start,
 				Blocks: []xio.BlockReader{
 					// One from disk cache.
-					xio.BlockReader{Start: start, BlockSize: blockSize},
+					{Start: start, BlockSize: blockSize},
 					// One from buffer.
-					xio.BlockReader{Start: start, BlockSize: blockSize},
+					{Start: start, BlockSize: blockSize},
 				},
 			},
 		},
@@ -360,7 +340,7 @@
 		title: "Combines data from disk and buffer for same blockstart",
 		times: []time.Time{start},
 		diskBlocks: map[xtime.UnixNano]streamResponse{
-			xtime.ToUnixNano(start): streamResponse{
+			xtime.ToUnixNano(start): {
 				blockReader: xio.BlockReader{
 					SegmentReader: xio.NewSegmentReader(ts.Segment{}),
 					Start:         start,
@@ -371,7 +351,7 @@
 		bufferBlocks: map[xtime.UnixNano]block.FetchBlockResult{
 			xtime.ToUnixNano(start): {
 				Start:  start,
-				Blocks: []xio.BlockReader{xio.BlockReader{Start: start, BlockSize: blockSize}},
+				Blocks: []xio.BlockReader{{Start: start, BlockSize: blockSize}},
 			},
 		},
 		expectedResults: []block.FetchBlockResult{
@@ -379,9 +359,9 @@
 				Start: start,
 				Blocks: []xio.BlockReader{
 					// One from disk.
-					xio.BlockReader{Start: start, BlockSize: blockSize},
+					{Start: start, BlockSize: blockSize},
 					// One from buffer.
-					xio.BlockReader{Start: start, BlockSize: blockSize},
+					{Start: start, BlockSize: blockSize},
 				},
 			},
 		},
@@ -393,7 +373,7 @@
 		title: "Handles buffer and disk cache merge with buffer error for same blockstart",
 		times: []time.Time{start},
 		cachedBlocks: map[xtime.UnixNano]streamResponse{
-			xtime.ToUnixNano(start): streamResponse{
+			xtime.ToUnixNano(start): {
 				blockReader: xio.BlockReader{
 					SegmentReader: xio.NewSegmentReader(ts.Segment{}),
 					Start:         start,
@@ -421,7 +401,7 @@
 		title: "Handles buffer and disk merge with buffer error for same blockstart",
 		times: []time.Time{start},
 		cachedBlocks: map[xtime.UnixNano]streamResponse{
-			xtime.ToUnixNano(start): streamResponse{
+			xtime.ToUnixNano(start): {
 				blockReader: xio.BlockReader{
 					SegmentReader: xio.NewSegmentReader(ts.Segment{}),
 					Start:         start,
@@ -447,14 +427,14 @@
 		times: []time.Time{start, start.Add(blockSize), start.Add(2 * blockSize), start.Add(3 * blockSize)},
 		// Block 1 and 3 from disk cache.
 		cachedBlocks: map[xtime.UnixNano]streamResponse{
-			xtime.ToUnixNano(start): streamResponse{
+			xtime.ToUnixNano(start): {
 				blockReader: xio.BlockReader{
 					SegmentReader: xio.NewSegmentReader(ts.Segment{}),
 					Start:         start,
 					BlockSize:     blockSize,
 				},
 			},
-			xtime.ToUnixNano(start.Add(2 * blockSize)): streamResponse{
+			xtime.ToUnixNano(start.Add(2 * blockSize)): {
 				blockReader: xio.BlockReader{
 					SegmentReader: xio.NewSegmentReader(ts.Segment{}),
 					Start:         start.Add(2 * blockSize),
@@ -464,14 +444,14 @@
 		},
 		// blocks 2 and 4 from disk.
 		diskBlocks: map[xtime.UnixNano]streamResponse{
-			xtime.ToUnixNano(start.Add(blockSize)): streamResponse{
+			xtime.ToUnixNano(start.Add(blockSize)): {
 				blockReader: xio.BlockReader{
 					SegmentReader: xio.NewSegmentReader(ts.Segment{}),
 					Start:         start.Add(blockSize),
 					BlockSize:     blockSize,
 				},
 			},
-			xtime.ToUnixNano(start.Add(3 * blockSize)): streamResponse{
+			xtime.ToUnixNano(start.Add(3 * blockSize)): {
 				blockReader: xio.BlockReader{
 					SegmentReader: xio.NewSegmentReader(ts.Segment{}),
 					Start:         start.Add(3 * blockSize),
@@ -483,15 +463,15 @@
 		bufferBlocks: map[xtime.UnixNano]block.FetchBlockResult{
 			xtime.ToUnixNano(start): {
 				Start:  start,
-				Blocks: []xio.BlockReader{xio.BlockReader{Start: start, BlockSize: blockSize}},
+				Blocks: []xio.BlockReader{{Start: start, BlockSize: blockSize}},
 			},
 			xtime.ToUnixNano(start.Add(blockSize)): {
 				Start:  start.Add(blockSize),
-				Blocks: []xio.BlockReader{xio.BlockReader{Start: start.Add(blockSize), BlockSize: blockSize}},
+				Blocks: []xio.BlockReader{{Start: start.Add(blockSize), BlockSize: blockSize}},
 			},
 			xtime.ToUnixNano(start.Add(2 * blockSize)): {
 				Start:  start.Add(2 * blockSize),
-				Blocks: []xio.BlockReader{xio.BlockReader{Start: start.Add(2 * blockSize), BlockSize: blockSize}},
+				Blocks: []xio.BlockReader{{Start: start.Add(2 * blockSize), BlockSize: blockSize}},
 			},
 		},
 		expectedResults: []block.FetchBlockResult{
@@ -499,34 +479,34 @@
 				Start: start,
 				Blocks: []xio.BlockReader{
 					// One from disk cache.
-					xio.BlockReader{Start: start, BlockSize: blockSize},
+					{Start: start, BlockSize: blockSize},
 					// One from buffer.
-					xio.BlockReader{Start: start, BlockSize: blockSize},
+					{Start: start, BlockSize: blockSize},
 				},
 			},
 			{
 				Start: start.Add(blockSize),
 				Blocks: []xio.BlockReader{
 					// One from disk.
-					xio.BlockReader{Start: start.Add(blockSize), BlockSize: blockSize},
+					{Start: start.Add(blockSize), BlockSize: blockSize},
 					// One from buffer.
-					xio.BlockReader{Start: start.Add(blockSize), BlockSize: blockSize},
+					{Start: start.Add(blockSize), BlockSize: blockSize},
 				},
 			},
 			{
 				Start: start.Add(2 * blockSize),
 				Blocks: []xio.BlockReader{
 					// One from disk cache.
-					xio.BlockReader{Start: start.Add(2 * blockSize), BlockSize: blockSize},
+					{Start: start.Add(2 * blockSize), BlockSize: blockSize},
 					// One from buffer.
-					xio.BlockReader{Start: start.Add(2 * blockSize), BlockSize: blockSize},
+					{Start: start.Add(2 * blockSize), BlockSize: blockSize},
 				},
 			},
 			{
 				Start: start.Add(3 * blockSize),
 				Blocks: []xio.BlockReader{
 					// One from disk.
-					xio.BlockReader{Start: start.Add(3 * blockSize), BlockSize: blockSize},
+					{Start: start.Add(3 * blockSize), BlockSize: blockSize},
 				},
 			},
 		},
