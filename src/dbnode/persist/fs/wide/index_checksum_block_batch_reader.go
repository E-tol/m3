// Copyright (c) 2020 Uber Technologies, Inc.
//
// Permission is hereby granted, free of charge, to any person obtaining a copy
// of this software and associated documentation files (the "Software"), to deal
// in the Software without restriction, including without limitation the rights
// to use, copy, modify, merge, publish, distribute, sublicense, and/or sell
// copies of the Software, and to permit persons to whom the Software is
// furnished to do so, subject to the following conditions:
//
// The above copyright notice and this permission notice shall be included in
// all copies or substantial portions of the Software
//
// THE SOFTWARE IS PROVIDED "AS IS", WITHOUT WARRANTY OF ANY KIND, EXPRESS OR
// IMPLIED, INCLUDING BUT NOT LIMITED TO THE WARRANTIES OF MERCHANTABILITY,
// FITNESS FOR A PARTICULAR PURPOSE AND NONINFRINGEMENT. IN NO EVENT SHALL THE
// AUTHORS OR COPYRIGHT HOLDERS BE LIABLE FOR ANY CLAIM, DAMAGES OR OTHER
// LIABILITY, WHETHER IN AN ACTION OF CONTRACT, TORT OR OTHERWISE, ARISING FROM,
// OUT OF OR IN CONNECTION WITH THE SOFTWARE OR THE USE OR OTHER DEALINGS IN
// THE SOFTWARE

package wide

import (
<<<<<<< HEAD
	"sync"

	"github.com/m3db/m3/src/x/ident"
)

type indexChecksumBlockReader struct {
	mu     sync.Mutex
	closed bool

	currentBlock ident.IndexChecksumBlockBatch
	blocks       chan ident.IndexChecksumBlockBatch
=======
	"go.uber.org/atomic"
)

type indexChecksumBlockReader struct {
	closed       *atomic.Bool
	currentBlock IndexChecksumBlockBatch
	blocks       chan IndexChecksumBlockBatch
>>>>>>> acfd900b
}

// NewIndexChecksumBlockBatchReader creates a new IndexChecksumBlockBatchReader.
func NewIndexChecksumBlockBatchReader(
	blockInput chan IndexChecksumBlockBatch,
) IndexChecksumBlockBatchReader {
	return &indexChecksumBlockReader{
		blocks: blockInput,
	}
}

func (b *indexChecksumBlockReader) Current() IndexChecksumBlockBatch {
	return b.currentBlock
}

func (b *indexChecksumBlockReader) Next() bool {
	b.mu.Lock()
	defer b.mu.Unlock()

	if b.closed {
		return false
	}

	if bl, ok := <-b.blocks; ok {
		b.currentBlock = bl
		return true
	}

	b.closed = true
	return false
}

func (b *indexChecksumBlockReader) Close() {
	b.mu.Lock()
	defer b.mu.Unlock()

	if b.closed {
		return
	}

	// NB: drain block channel.
	for range b.blocks {
	}

	b.closed = true
	return
}<|MERGE_RESOLUTION|>--- conflicted
+++ resolved
@@ -21,27 +21,15 @@
 package wide
 
 import (
-<<<<<<< HEAD
 	"sync"
-
-	"github.com/m3db/m3/src/x/ident"
 )
 
 type indexChecksumBlockReader struct {
 	mu     sync.Mutex
 	closed bool
 
-	currentBlock ident.IndexChecksumBlockBatch
-	blocks       chan ident.IndexChecksumBlockBatch
-=======
-	"go.uber.org/atomic"
-)
-
-type indexChecksumBlockReader struct {
-	closed       *atomic.Bool
 	currentBlock IndexChecksumBlockBatch
 	blocks       chan IndexChecksumBlockBatch
->>>>>>> acfd900b
 }
 
 // NewIndexChecksumBlockBatchReader creates a new IndexChecksumBlockBatchReader.
