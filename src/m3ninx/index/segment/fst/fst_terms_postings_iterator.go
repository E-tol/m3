// Copyright (c) 2018 Uber Technologies, Inc.
//
// Permission is hereby granted, free of charge, to any person obtaining a copy
// of this software and associated documentation files (the "Software"), to deal
// in the Software without restriction, including without limitation the rights
// to use, copy, modify, merge, publish, distribute, sublicense, and/or sell
// copies of the Software, and to permit persons to whom the Software is
// furnished to do so, subject to the following conditions:
//
// The above copyright notice and this permission notice shall be included in
// all copies or substantial portions of the Software.
//
// THE SOFTWARE IS PROVIDED "AS IS", WITHOUT WARRANTY OF ANY KIND, EXPRESS OR
// IMPLIED, INCLUDING BUT NOT LIMITED TO THE WARRANTIES OF MERCHANTABILITY,
// FITNESS FOR A PARTICULAR PURPOSE AND NONINFRINGEMENT. IN NO EVENT SHALL THE
// AUTHORS OR COPYRIGHT HOLDERS BE LIABLE FOR ANY CLAIM, DAMAGES OR OTHER
// LIABILITY, WHETHER IN AN ACTION OF CONTRACT, TORT OR OTHERWISE, ARISING FROM,
// OUT OF OR IN CONNECTION WITH THE SOFTWARE OR THE USE OR OTHER DEALINGS IN
// THE SOFTWARE.

package fst

import (
<<<<<<< HEAD
	"github.com/m3db/m3/src/m3ninx/index"
=======
	"github.com/m3db/m3/src/m3ninx/generated/proto/fswriter"
>>>>>>> 090f71df
	sgmt "github.com/m3db/m3/src/m3ninx/index/segment"
	"github.com/m3db/m3/src/m3ninx/postings"
	"github.com/m3db/m3/src/m3ninx/postings/roaring"
	pilosaroaring "github.com/m3dbx/pilosa/roaring"
)

// postingsIterRoaringPoolingConfig uses a configuration that avoids allocating
// any containers in the roaring bitmap, since these roaring bitmaps are backed
// by mmaps and don't have any native containers themselves.
var postingsIterRoaringPoolingConfig = pilosaroaring.ContainerPoolingConfiguration{
	MaxArraySize:                    0,
	MaxRunsSize:                     0,
	AllocateBitmap:                  false,
	MaxCapacity:                     0,
	MaxKeysAndContainersSliceLength: 128 * 10,
}

var _ sgmt.TermsIterator = &fstTermsPostingsIter{}
var _ sgmt.FieldsPostingsListIterator = &fstTermsPostingsIter{}

type fstTermsPostingsIter struct {
	bitmap       *roaring.ReadOnlyBitmap
	legacyBitmap *pilosaroaring.Bitmap
	legacyList   postings.List

	seg          *fsSegment
	termsIter    *fstTermsIter
	currTerm     []byte
	fieldOffsets bool
	err          error
}

func newFSTTermsPostingsIter() *fstTermsPostingsIter {
	var (
		readOnlyBitmap *roaring.ReadOnlyBitmap
		legacyBitmap   *pilosaroaring.Bitmap
	)
	if index.MigrationReadOnlyPostings() {
		readOnlyBitmap = &roaring.ReadOnlyBitmap{}
	} else {
		legacyBitmap = pilosaroaring.NewBitmapWithPooling(postingsIterRoaringPoolingConfig)
	}
	i := &fstTermsPostingsIter{
		bitmap:       readOnlyBitmap,
		legacyBitmap: legacyBitmap,
		legacyList:   roaring.NewPostingsListFromBitmap(legacyBitmap),
	}
	i.clear()
	return i
}

func (f *fstTermsPostingsIter) clear() {
	if index.MigrationReadOnlyPostings() {
		f.bitmap.Reset(nil)
	} else {
		f.legacyBitmap.Reset()
	}
	f.seg = nil
	f.termsIter = nil
	f.currTerm = nil
	f.fieldOffsets = false
	f.err = nil
}

func (f *fstTermsPostingsIter) reset(
	seg *fsSegment,
	termsIter *fstTermsIter,
	fieldOffsets bool,
) {
	f.clear()

	f.seg = seg
	f.termsIter = termsIter
	f.fieldOffsets = fieldOffsets
}

func (f *fstTermsPostingsIter) Next() bool {
	if f.err != nil {
		return false
	}

	next := f.termsIter.Next()
	if !next {
		return false
	}

	f.currTerm = f.termsIter.Current()
	currOffset := f.termsIter.CurrentOffset()

	f.seg.RLock()
<<<<<<< HEAD
	if index.MigrationReadOnlyPostings() {
		f.err = f.seg.unmarshalReadOnlyBitmapNotClosedMaybeFinalizedWithLock(f.bitmap,
			currOffset, f.fieldOffsets)
	} else {
		f.err = f.seg.unmarshalBitmapNotClosedMaybeFinalizedWithLock(f.legacyBitmap,
			currOffset, f.fieldOffsets)
=======
	if f.termsIter.opts.fieldsFST {
		var fieldsData fswriter.FieldData
		fieldsData, f.err = f.seg.unmarshalFieldDataNotClosedMaybeFinalizedWithRLock(currOffset)
		currOffset = fieldsData.FieldPostingsListOffset
	}
	if f.err == nil {
		// Only attempt if the previous unmarshal definitely succeeded
		// if we are operating on a fields FST.
		f.err = f.seg.unmarshalPostingsListBitmapNotClosedMaybeFinalizedWithLock(f.bitmap,
			currOffset)
>>>>>>> 090f71df
	}
	f.seg.RUnlock()

	return f.err == nil
}

func (f *fstTermsPostingsIter) Current() ([]byte, postings.List) {
	if index.MigrationReadOnlyPostings() {
		return f.currTerm, f.bitmap
	}
	return f.currTerm, f.legacyList
}

func (f *fstTermsPostingsIter) Err() error {
	return f.err
}

func (f *fstTermsPostingsIter) Close() error {
	var err error
	if f.termsIter != nil {
		err = f.termsIter.Close()
	}
	f.clear()
	return err
}<|MERGE_RESOLUTION|>--- conflicted
+++ resolved
@@ -21,11 +21,8 @@
 package fst
 
 import (
-<<<<<<< HEAD
+	"github.com/m3db/m3/src/m3ninx/generated/proto/fswriter"
 	"github.com/m3db/m3/src/m3ninx/index"
-=======
-	"github.com/m3db/m3/src/m3ninx/generated/proto/fswriter"
->>>>>>> 090f71df
 	sgmt "github.com/m3db/m3/src/m3ninx/index/segment"
 	"github.com/m3db/m3/src/m3ninx/postings"
 	"github.com/m3db/m3/src/m3ninx/postings/roaring"
@@ -116,14 +113,6 @@
 	currOffset := f.termsIter.CurrentOffset()
 
 	f.seg.RLock()
-<<<<<<< HEAD
-	if index.MigrationReadOnlyPostings() {
-		f.err = f.seg.unmarshalReadOnlyBitmapNotClosedMaybeFinalizedWithLock(f.bitmap,
-			currOffset, f.fieldOffsets)
-	} else {
-		f.err = f.seg.unmarshalBitmapNotClosedMaybeFinalizedWithLock(f.legacyBitmap,
-			currOffset, f.fieldOffsets)
-=======
 	if f.termsIter.opts.fieldsFST {
 		var fieldsData fswriter.FieldData
 		fieldsData, f.err = f.seg.unmarshalFieldDataNotClosedMaybeFinalizedWithRLock(currOffset)
@@ -132,9 +121,13 @@
 	if f.err == nil {
 		// Only attempt if the previous unmarshal definitely succeeded
 		// if we are operating on a fields FST.
-		f.err = f.seg.unmarshalPostingsListBitmapNotClosedMaybeFinalizedWithLock(f.bitmap,
-			currOffset)
->>>>>>> 090f71df
+		if index.MigrationReadOnlyPostings() {
+			f.err = f.seg.unmarshalReadOnlyBitmapNotClosedMaybeFinalizedWithLock(f.bitmap,
+				currOffset, f.fieldOffsets)
+		} else {
+			f.err = f.seg.unmarshalBitmapNotClosedMaybeFinalizedWithLock(f.legacyBitmap,
+				currOffset, f.fieldOffsets)
+		}
 	}
 	f.seg.RUnlock()
 
